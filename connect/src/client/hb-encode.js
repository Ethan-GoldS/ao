import base64url from 'base64url'
import { Buffer as BufferShim } from 'buffer/index.js'

/**
 * polyfill in Browser
 */
if (!globalThis.Buffer) globalThis.Buffer = BufferShim

/**
 * ******
 * HyperBEAM Http Encoding
 *
 * TODO: bundle into a package with
 *
 * - export encode()
 * - export encodeDataItem() to convert object
 * or ans104 to http message
 * - exported signers for both node and browser environments
 * (currently located in wallet.js modules)
 * ******
 */

/**
 * @param {ArrayBuffer} data
 */
async function sha256 (data) {
  return crypto.subtle.digest('SHA-256', data)
}

function isBytes (value) {
  return value instanceof ArrayBuffer ||
    ArrayBuffer.isView(value)
}

function isPojo (value) {
  return !isBytes(value) &&
    typeof value === 'object' &&
    value !== null
}

<<<<<<< HEAD
function hbEncodeValue (value) {
  if (isBytes(value)) {
    if (value.byteLength === 0) return hbEncodeValue('')
    return [undefined, value]
  }
=======
function hbEncodeValue (key, value) {
  const typeK = `converge-type-${key}`
>>>>>>> ea8c57f1

  if (isBytes(value)) {
    if (value.byteLength === 0) return hbEncodeValue(key, '')
    return { [key]: value }
  }

  if (typeof value === 'string') {
    if (value.length === 0) return [undefined, 'empty-binary']
    return [undefined, value]
  }

  if (Array.isArray(value) && value.length === 0) {
    return ['empty-list', undefined]
  }

  if (typeof value === 'number') {
    if (!Number.isInteger(value)) return ['float', `${value}`]
    return ['integer', `${value}`]
  }

  if (typeof value === 'symbol') {
    return ['atom', value.description]
  }

  throw new Error(`Cannot encode value: ${value.toString()}`)
}

<<<<<<< HEAD
function store (fullK, curK, dest, [type, value]) {
  const [encoded, types] = dest
  if (type) types[curK] = type
  if (value) encoded[fullK] = value
  return dest
}

function hbEncode (obj, parent = '') {
  const [flattened, types] = Object.entries(obj)
    .reduce((acc, [key, value]) => {
      const flatK = (parent ? `${parent}/${key}` : key)
        .toLowerCase()

      // skip nullish values
      if (value == null) return acc

      // first/{idx}/name flatten array
      if (Array.isArray(value)) {
        if (value.length === 0) {
          return store(flatK, key, acc, hbEncodeValue(value))
        }
        value.forEach((v, i) =>
          Object.assign(acc[0], hbEncode(v, `${flatK}/${i}`))
        )
        return acc
      }

      // first/second flatten object
      if (isPojo(value)) {
        Object.assign(acc[0], hbEncode(value, flatK))
        return acc
      }
=======
function hbEncodeLift (obj, prefix = '', result = {}) {
  const cur = {}
  for (const [key, value] of Object.entries(obj)) {
    const flatK = prefix ? `${prefix}/${key}` : key

    if (isPojo(value)) {
      result[flatK] = value
      hbEncodeLift(value, flatK, result)
      continue
    }

    Object.assign(cur, hbEncodeValue(key, value))
  }

  if (Object.keys(cur).length === 0) return result

  if (prefix) result[prefix] = cur
  // Merge non-pojo values at top level
  else Object.assign(result, cur)
  return result
}
>>>>>>> ea8c57f1

      // leaf encode value
      return store(flatK, key, acc, hbEncodeValue(value))
    }, [{}, {}])

  /**
   * Add the ao-types key for the specific layer,
   * as a structured dictionary
   */
  if (Object.keys(types).length) {
    const typesKey = (parent ? `${parent}/ao-types` : 'ao-types')
    flattened[typesKey] = Object.entries(types)
      .map(([key, value]) => `${key.toLowerCase()}=${value}`)
      .join(',')
  }

  return flattened
}

function encodePart (name, { headers, body }) {
  headers.append('content-disposition', `form-data;name="${name}"`)
  const parts = Object
    .entries(headers)
    .reduce((acc, [name, value]) => {
      acc.push(`${name}: `, value, '\r\n')
      return acc
    }, [])

  // CRLF if always required, even with empty body
  parts.push('\r\n')
  if (body) parts.push(body)

  return new Blob(parts)
}

/**
 * Encode the object as HyperBEAM HTTP multipart
 * message. Nested objects are flattened to a single
 * depth multipart
 */
export async function encode (obj = {}) {
  if (Object.keys(obj) === 0) return

  const flattened = hbEncodeLift(obj)

  /**
   * Some values may be encoded into headers,
   * while others may be encoded into the body
   */
  const bodyKeys = []
  const headerKeys = []
  await Promise.all(
    Object.keys(flattened).map(async (key) => {
      const value = flattened[key]

      // if (key === 'data') {
      //   bodyKeys.push(key)
      //   flattened[key] = new Blob([
      //     `content-disposition: form-data;name="${key}"\r\n\r\n`,
      //     value
      //   ])
      //   return
      // }
      /**
       * Sub maps are always encoded as subparts
       * in the body
       */
      if (isPojo(value)) {
        // Empty object or nil
        const subPart = await encode(value)
        if (!subPart) return

        bodyKeys.push(key)
        flattened[key] = encodePart(key, subPart)
        return
      }

      if (key.includes('/') || Buffer.from(value).byteLength > 4096) {
        bodyKeys.push(key)
        flattened[key] = new Blob([
          `content-disposition: form-data;name="${key}"\r\n\r\n`,
          value
        ])
        return
      }

      headerKeys.push(key)
      flattened[key] = value
    })
  )

  const h = new Headers()
  headerKeys.forEach((key) => h.append(key, flattened[key]))
<<<<<<< HEAD
  /**
   * Add headers that indicates and orders body-keys
   * for the purpose of determinstically reconstructing
   * content-digest on the server
   *
   * TODO: remove dead code. Apparently, this is only needed
   * on the HB side, but keeping the commented code here
   * just in case we need it client side.
   */
  // const bk = hbEncodeValue('body-keys', bodyKeys)
  // Object.keys(bk).forEach((key) => h.append(key, bk[key]))
=======
>>>>>>> ea8c57f1

  let body
  if (bodyKeys.length) {
    const bodyParts = await Promise.all(
      bodyKeys.map((name) => flattened[name].arrayBuffer())
    )

    /**
     * Generate a deterministic boundary, from the parts
     * to use for the multipart body boundary
     */
    const base = new Blob(
      bodyParts.flatMap((p, i, arr) =>
        i < arr.length - 1 ? [p, '\r\n'] : [p])
    )
    const hash = await sha256(await base.arrayBuffer())
    const boundary = base64url.encode(Buffer.from(hash))

    /**
     * Segment each part with the multipart boundary
     */
    const blobParts = bodyParts
      .flatMap((p) => [`--${boundary}\r\n`, p, '\r\n'])

    /**
     * Add the terminating boundary
     */
    blobParts.push(`--${boundary}--`)

    body = new Blob(blobParts)
    /**
     * calculate the content-digest
     */
    const contentDigest = await sha256(await body.arrayBuffer())
    const base64 = base64url.toBase64(base64url.encode(contentDigest))

    h.set('Content-Type', `multipart/form-data; boundary="${boundary}"`)
    h.append('Content-Digest', `sha-256=:${base64}:`)
  }

  return { headers: h, body }
}<|MERGE_RESOLUTION|>--- conflicted
+++ resolved
@@ -38,21 +38,11 @@
     value !== null
 }
 
-<<<<<<< HEAD
 function hbEncodeValue (value) {
   if (isBytes(value)) {
     if (value.byteLength === 0) return hbEncodeValue('')
     return [undefined, value]
   }
-=======
-function hbEncodeValue (key, value) {
-  const typeK = `converge-type-${key}`
->>>>>>> ea8c57f1
-
-  if (isBytes(value)) {
-    if (value.byteLength === 0) return hbEncodeValue(key, '')
-    return { [key]: value }
-  }
 
   if (typeof value === 'string') {
     if (value.length === 0) return [undefined, 'empty-binary']
@@ -75,7 +65,6 @@
   throw new Error(`Cannot encode value: ${value.toString()}`)
 }
 
-<<<<<<< HEAD
 function store (fullK, curK, dest, [type, value]) {
   const [encoded, types] = dest
   if (type) types[curK] = type
@@ -83,32 +72,7 @@
   return dest
 }
 
-function hbEncode (obj, parent = '') {
-  const [flattened, types] = Object.entries(obj)
-    .reduce((acc, [key, value]) => {
-      const flatK = (parent ? `${parent}/${key}` : key)
-        .toLowerCase()
-
-      // skip nullish values
-      if (value == null) return acc
-
-      // first/{idx}/name flatten array
-      if (Array.isArray(value)) {
-        if (value.length === 0) {
-          return store(flatK, key, acc, hbEncodeValue(value))
-        }
-        value.forEach((v, i) =>
-          Object.assign(acc[0], hbEncode(v, `${flatK}/${i}`))
-        )
-        return acc
-      }
-
-      // first/second flatten object
-      if (isPojo(value)) {
-        Object.assign(acc[0], hbEncode(value, flatK))
-        return acc
-      }
-=======
+// eslint-disable-next-line
 function hbEncodeLift (obj, prefix = '', result = {}) {
   const cur = {}
   for (const [key, value] of Object.entries(obj)) {
@@ -130,24 +94,53 @@
   else Object.assign(result, cur)
   return result
 }
->>>>>>> ea8c57f1
+
+function hbEncode (obj, parent = '', result = {}) {
+  const [flattened, types] = Object.entries(obj)
+    .reduce((acc, [key, value]) => {
+      const flatK = (parent ? `${parent}/${key}` : key)
+        .toLowerCase()
+
+      // skip nullish values
+      if (value == null) return acc
+
+      // // first/{idx}/name flatten array
+      // if (Array.isArray(value)) {
+      //   if (value.length === 0) {
+      //     return store(flatK, key, acc, hbEncodeValue(value))
+      //   }
+      //   value.forEach((v, i) =>
+      //     Object.assign(acc[0], hbEncode(v, `${flatK}/${i}`))
+      //   )
+      //   return acc
+      // }
+
+      // first/second flatten object
+      if (isPojo(value)) {
+        result[flatK] = value
+        hbEncode(value, flatK, result)
+        return acc
+      }
 
       // leaf encode value
       return store(flatK, key, acc, hbEncodeValue(value))
     }, [{}, {}])
 
+  if (Object.keys(flattened).length === 0) return result
+
   /**
-   * Add the ao-types key for the specific layer,
+   * Add the ao-types key for this specific object,
    * as a structured dictionary
    */
-  if (Object.keys(types).length) {
-    const typesKey = (parent ? `${parent}/ao-types` : 'ao-types')
-    flattened[typesKey] = Object.entries(types)
-      .map(([key, value]) => `${key.toLowerCase()}=${value}`)
-      .join(',')
-  }
-
-  return flattened
+  const typesKey = (parent ? `${parent}/ao-types` : 'ao-types')
+  flattened[typesKey] = Object.entries(types)
+    .map(([key, value]) => `${key.toLowerCase()}=${value}`)
+    .join(',')
+
+  if (parent) result[parent] = flattened
+  // Merge non-pojo values at top level
+  else Object.assign(result, flattened)
+  return result
 }
 
 function encodePart (name, { headers, body }) {
@@ -174,7 +167,7 @@
 export async function encode (obj = {}) {
   if (Object.keys(obj) === 0) return
 
-  const flattened = hbEncodeLift(obj)
+  const flattened = hbEncode(obj)
 
   /**
    * Some values may be encoded into headers,
@@ -224,7 +217,6 @@
 
   const h = new Headers()
   headerKeys.forEach((key) => h.append(key, flattened[key]))
-<<<<<<< HEAD
   /**
    * Add headers that indicates and orders body-keys
    * for the purpose of determinstically reconstructing
@@ -236,8 +228,6 @@
    */
   // const bk = hbEncodeValue('body-keys', bodyKeys)
   // Object.keys(bk).forEach((key) => h.append(key, bk[key]))
-=======
->>>>>>> ea8c57f1
 
   let body
   if (bodyKeys.length) {
