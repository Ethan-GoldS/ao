import { Rejected, fromPromise, of } from 'hyper-async'
import { omit, keys } from 'ramda'
import base64url from 'base64url'

import { joinUrl } from '../lib/utils.js'
import { encode } from './hb-encode.js'
import { toHttpSigner, toDataItemSigner } from './signer.js'

let reqFormatCache = {}

/**
 * Map data item members to corresponding HB HTTP message
 * shape
 */
export async function encodeDataItem ({ processId, data, tags, anchor }) {
  const obj = {}

  if (processId) obj.target = processId
  if (anchor) obj.anchor = anchor
  if (tags) tags.forEach(t => { obj[t.name.toLowerCase()] = t.value })
  /**
   * Always ensure the variant is mainnet for hyperbeam
   * TODO: change default variant to be this eventually
   */
  obj.variant = 'ao.N.1'
  obj.data = data

  const res = await encode(obj)
  if (!res) return { headers: new Headers(), body: undefined }
  return res
}

function toSigBaseArgs ({ url, method, headers, includePath = false }) {
  headers = new Headers(headers)
  return {
    /**
     * Always sign all headers, and the path,
     * and that there is a deterministic signature
     * component ordering
     *
     * TODO: removing path from signing, for now.
     */
    fields: [
      ...headers.keys(),
      ...(includePath ? ['@path'] : [])
    ].sort(),
    request: { url, method, headers: { ...Object.fromEntries(headers) } }
  }
}

export function httpSigName (address) {
  const decoded = base64url.toBuffer(address)
  const hexString = [...decoded.subarray(1, 9)]
    .map(byte => byte.toString(16).padStart(2, '0'))
    .join('')
  return `http-sig-${hexString}`
}

<<<<<<< HEAD
export function requestWith(args) {
  const { fetch, logger: _logger, HB_URL, signer } = args
  let signingFormat = args.signingFormat
=======
async function hashAndBase64(input) {
  const encoder = new TextEncoder();
  const data = encoder.encode(input);
  const hashBuffer = await crypto.subtle.digest('SHA-256', data);
  const hashArray = Array.from(new Uint8Array(hashBuffer));
  const hashBase64 = btoa(String.fromCharCode(...hashArray));
  return hashBase64;
}

function extractSignature(header) {
  const match = header.match(/Signature:\s*'http-sig-[^:]+:([^']+)'/);
  return match ? match[1] : null;
}


export function processIdWith({ logger: _logger, signer, HB_URL }) {
  const logger = _logger.child('id')
  return (fields) => {
    const { path, method, ...restFields } = fields
    return of({ path, method, fields: restFields })
      .chain(fromPromise(({ path, method, fields }) => {
        return encode(fields).then(({ headers, body }) => ({
          path,
          method,
          headers,
          body
        }))
      }
      ))
      .chain(fromPromise(async ({ path, method, headers, body }) =>
        toHttpSigner(signer)(toSigBaseArgs({
          url: joinUrl({ url: HB_URL, path }),
          method,
          headers
          // this does not work with hyperbeam
          // includePath: true
        })).then((req) => ({ ...req, body }))
      ))
      .map(logger.tap('Sending HTTP signed message to HB: %o'))
      .chain(fromPromise(res => {
        
        return hashAndBase64(extractSignature(res.headers.Signature))
      }))
      .toPromise()
  }
}

export function requestWith ({ fetch, logger: _logger, HB_URL, signer }) {
>>>>>>> 44a1a02c
  const logger = _logger.child('request')

  return async function(fields) {
    const { path, method, ...restFields } = fields
<<<<<<< HEAD
  
    signingFormat = fields.signingFormat
    if (!signingFormat) {
      signingFormat = reqFormatCache[fields.path] ?? 'HTTP'
    }
    
    try {

      let fetch_req = { }
//      console.log('SIGNING FORMAT: ', signingFormat, '. REQUEST: ', fields)
      if (signingFormat === 'ANS-104') {
        const ans104Request = toANS104Request(restFields)
        console.log('ANS-104 REQUEST PRE-SIGNING: ', ans104Request)
        const signedRequest = await toDataItemSigner(signer)(ans104Request.item)
        console.log('SIGNED ANS-104 ITEM: ', signedRequest)
        fetch_req = {
          body: signedRequest.raw,
=======
    return of({ path, method, fields: restFields })
      .chain(fromPromise(({ path, method, fields }) => {
        return encode(fields).then(({ headers, body }) => ({
          path,
          method,
          headers,
          body
        }))
      }
      ))
      .chain(fromPromise(async ({ path, method, headers, body }) =>
        toHttpSigner(signer)(toSigBaseArgs({
>>>>>>> 44a1a02c
          url: joinUrl({ url: HB_URL, path }),
          path,
          method,
          headers: ans104Request.headers
        }
      }
      else {
        // Step 2: Create and execute the signing request
        const req = await encode(restFields)
        const signingArgs = toSigBaseArgs({
          url: joinUrl({ url: HB_URL, path }),
          method: method,
          headers: req.headers
        })
        
        const signedRequest = await toHttpSigner(signer)(signingArgs)
        fetch_req = { ...signedRequest, body: req.body, path, method }
      }
      
      // Log the request
      logger.tap('Sending signed message to HB: %o')(fetch_req)
      
      // Step 4: Send the request
      const res = await fetch(fetch_req.url, { 
        method: fetch_req.method, 
        headers: fetch_req.headers, 
        body: fetch_req.body, 
        redirect: 'follow' 
      })
      
 //     console.log('PUSH FORMAT: ', signingFormat, '. RESPONSE:', res)
      
      // Step 5: Handle specific status codes
      if (res.status === 422 && signingFormat === 'HTTP') {
        // Try again with different signing format
        reqFormatCache[fields.path] = 'ANS-104'
        return requestWith({ ...args, signingFormat: 'ANS-104' })(fields)
      }
      
      if (res.status === 404) {
        //console.log('ERROR RESPONSE: ', res)
        //process.exit(1)
        throw new Error(`${res.status}: ${await res.text()}`)
      }
      
      if (res.status >= 400) {
        console.log('ERROR RESPONSE: ', res)
        process.exit(1)
        throw new Error(`${res.status}: ${await res.text()}`)
      }
      
      if (res.status >= 300) {
        return res
      }
      let body = await res.text()
      // console.log(body)
      // Step 6: Return the response
      return {
        headers: res.headers,
        body: body 
      }
    } catch (error) {
      // Handle errors appropriately
      //console.error("Request failed:", error)
      throw error
    }
  }
}

export function deployProcessWith ({ fetch, logger: _logger, HB_URL, signer }) {
  const logger = _logger.child('deployProcess')

  return (args) => {
    return of(args)
      /**
       * disregard data item signer passed, as it is not needed
       * when the HTTP msg is what is actually signed
       */
      .chain(fromPromise(({ processId, data, tags }) =>
        encodeDataItem({ processId, data, tags })
      ))
      .chain(fromPromise(({ headers, body }) => {
        return toHttpSigner(signer)(toSigBaseArgs({
          url: `${HB_URL}/schedule`,
          method: 'POST',
          headers
        })).then((req) => ({ ...req, body }))
      }))
      .map(logger.tap('Sending HTTP signed message to HB MU: %o'))
      .chain((request) => of(request)
        .chain(fromPromise(({ url, method, headers, body }) =>
          fetch(url, { method, headers, body, redirect: 'follow' })
        ))
        .bichain(
          (err) => Rejected(err),
          fromPromise(async (res) => {
            if (res.ok) return res.headers.get('process')
            throw new Error(`${res.status}: ${await res.text()}`)
          })
        )
        .bimap(
          logger.tap('Error encountered when deploying process via HB MU'),
          logger.tap('Successfully deployed process via HB MU')
        )
        .map((process) => ({ processId: process }))
      )
      .toPromise()
  }
}

export function deployMessageWith ({ fetch, logger: _logger, HB_URL, signer }) {
  const logger = _logger.child('deployMessage')

  return (args) => {
    return of(args)
      /**
       * disregard data item signer passed, as it is not needed
       * when the HTTP msg is what is actually signed
       */
      .chain(fromPromise(({ processId, data, tags, anchor }) =>
        encodeDataItem({ processId, data, tags, anchor })
      ))
      .chain(fromPromise(({ headers, body }) => {
        return toHttpSigner(signer)(toSigBaseArgs({
          url: `${HB_URL}/${args.processId}/schedule`,
          method: 'POST',
          headers
        })).then((req) => ({ ...req, body }))
      }))
      .map(logger.tap('Sending HTTP signed message to HB MU: %o'))
      .chain((request) => of(request)
        .chain(fromPromise(({ url, method, headers, body }) =>
          fetch(url, { method, headers, body, redirect: 'follow' })
        ))
        .bichain(
          (err) => Rejected(err),
          fromPromise(async (res) => {
            if (res.ok) {
              return {
                slot: res.headers.get('slot'),
                processId: args.processId
              }
            }
            throw new Error(`${res.status}: ${await res.text()}`)
          })
        )
        .map(logger.tap('Received slot from HB MU: %o'))
        .bichain(
          (err) => Rejected(err),
          fromPromise(async ({ slot, processId }) => {
            const { headers, body } = await encodeDataItem({ processId })
            return toHttpSigner(signer)(toSigBaseArgs({
              url: `${HB_URL}/${processId}/push&slot+integer=${slot}`,
              method: 'POST',
              headers
            })).then((req) => ({ ...req, body }))
              .then(req => fetch(req.url, { method: req.method, headers: req.headers, body: req.body, redirect: 'follow' }))
              .then(() => slot)
          })
        )
        .bimap(
          logger.tap('Error encountered when writing message via HB MU'),
          logger.tap('Successfully wrote message via HB MU')
        )
        .map((slot) => ({ messageId: slot }))
      )
      .toPromise()
  }
}

export function loadResultWith ({ fetch, logger: _logger, HB_URL, signer }) {
  const logger = _logger.child('loadResult')

  return (args) => {
    return of(args)
      .chain(fromPromise(async ({ id, processId }) => {
        const { headers, body } = await encodeDataItem({ processId })
        headers.append('slot', id)
        headers.append('accept', 'application/json')
        return toHttpSigner(signer)(toSigBaseArgs({
          url: `${HB_URL}/${processId}~process@1.0/compute&slot=${id}/results/json`,
          method: 'POST',
          headers
        })).then((req) => ({ ...req, body }))
      }))
      .map(logger.tap('fetching message result from HB CU: %o'))
      .chain((request) => of(request)
        .chain(fromPromise(({ url, method, headers, body }) =>
          fetch(url, { method, headers, body, redirect: 'follow' })
        ))
        .bichain(
          (err) => Rejected(err),
          fromPromise(async (res) => {
            if (res.ok) return res.json()
            throw new Error(`${res.status}: ${await res.text()}`)
          })
        )
        .bimap(
          logger.tap('Error encountered when loading result via HB CU'),
          logger.tap('Successfully loading result via HB CU')
        )
      )
      .toPromise()
  }
}

<<<<<<< HEAD
export function toANS104Request(fields) {
  console.log('TO ANS 104 REQUEST: ', fields)
  const dataItem = {
    target: fields.target,
    anchor: fields.anchor ?? '',
    tags: keys(
      omit(
        [
          'Target',
          'target',
          'Anchor',
          'anchor',
          'Data',
          'data',
          'data-protocol',
          'Data-Protocol',
          'variant',
          'Variant',
          'dryrun',
          'Dryrun',
          'Type',
          'type',
          'path',
          'method'
        ],
        fields
      )
    )
      .map(function (key) {
        return { name: key, value: fields[key] }
      }, fields)
      .concat([
        { name: 'Data-Protocol', value: 'ao' },
        { name: 'Type', value: fields.Type ?? 'Message' },
        { name: 'Variant', value: fields.Variant ?? 'ao.N.1' }
      ]),
    data: fields?.data || ''
  }
  console.log('ANS104 REQUEST: ', dataItem)
  return { headers: { 'Content-Type': 'application/ans104', 'codec-device': 'ans104@1.0' }, item: dataItem }
=======
/**
 * @typedef Env3
 * @property {fetch} fetch
 * @property {string} CU_URL
 *
 * @typedef QueryResultsArgs
 * @property {string} process - the id of the process being read
 * @property {string} from - cursor to start the list of results
 * @property {string} to - cursor to stop the list of results
 * @property {string} sort - "ASC" or "DESC" to describe the order of list
 * @property {number} limit - the number of results to return
 *
 * @callback QueryResults
 * @param {QueryResultsArgs} args
 * @returns {Promise<Record<string, any>}
 *
 * @param {Env3} env
 * @returns {QueryResults}
 */
export function queryResultsWith ({ fetch, HB_URL, logger, signer }) {
  return ({ process, from, to, sort, limit }) => {
    // const target = new URL(`${CU_URL}/results/${process}`)
    // const params = new URLSearchParams(target.search)
    // if (from) { params.append('from', from) }
    // if (to) { params.append('to', to) }
    // if (sort) { params.append('sort', sort) }
    // if (limit) { params.append('limit', limit) }
    // target.search = params

    // m2 does not have a results endpoint, but you can
    // access each message by slots, the goal here
    // would be to create a range of query requests
    // based on the above parameters and then resolve
    // them using a promise.all
    return of().chain(fromPromise(async () => {
      // TODO: need to figure out how best to pass this from client
      // const processId = 'Vj1efidjweGtv7YVDmD1rUEd7cUK7MCr6OQ6Jv04Qd0'
      const { headers, body } = await encodeDataItem({ processId })
      // headers.append('slot+integer', id)
      headers.append('accept', 'application/json')
      return toHttpSigner(signer)(toSigBaseArgs({
        url: `${HB_URL}/${processId}/state/now`,
        method: 'GET',
        headers
      })).then((req) => ({ ...req, body }))
    }))
      .chain((request) => of(request)
        .chain(fromPromise(({ url, method, headers, body }) =>
          fetch(url, { method, headers, body, redirect: 'follow' })
        ))
        .bichain(
          (err) => Rejected(err),
          fromPromise(async (res) => {
            if (res.ok) return res.json()
            throw new Error(`${res.status}: ${await res.text()}`)
          })
        )
        .bimap(
          logger.tap('Error encountered when loading result via HB CU'),
          logger.tap('Successfully loading result via HB CU')
        )
      )
      .toPromise()
  }
>>>>>>> 44a1a02c
}

export class InsufficientFunds extends Error {
  name = 'InsufficientFunds'
}

export class RedirectRequested extends Error {
  name = 'RedirectRequested'
}

export function relayerWith ({ fetch, logger, HB_URL, signer }) {
  /**
   * A fetch wrapper that will sign
   *
   * This will then redirect calls to the
   * configured HyperBEAM node, specifically to the
   * relay device
   */
  return async (url, options) => {
    const parsed = new URL(url)
    options.headers = new Headers(options.headers)
    const relayUrl = parsed.href
    /**
     * TODO: should we only use a header instead?
     * For now, including both header and query param
     */
    const relayParams = new URLSearchParams({ 'relay-path': relayUrl })

    const hb = `${HB_URL}/~relay@1.0/call?${relayParams.toString()}`
    logger('Relaying "%s" through HyperBEAM Node "%s"', parsed.href, hb)

    /**
     * Only sign the relay-path header being added
     *
     * TODO: should we mimick a fetch error on failure to sign
     * ie. TypeError? For now, just letting this bubble
     */
    const { headers: signedHeaders } = await toHttpSigner(signer)({
      fields: [
        ...options.headers.keys(),
        'relay-path'
      ].sort(),
      request: {
        url,
        ...options,
        headers: { ...Object.fromEntries(options.headers), 'relay-path': relayUrl }
      }
    })

    return fetch(hb, { ...options, headers: signedHeaders }).then(res => {
      // const err = new RedirectRequested('Redirect with new format!')
      // err.device = 'process@1.0'
      // throw err
      if (res.status === 400) {
        const err = new InsufficientFunds('Insufficient Funds for request!')
        err.price = res.headers.get('price')
        throw err
      }
      if (res.status === 422) {
        const err = new RedirectRequested('Redirect with new format!')
        err.contentEncoding = res.headers.get('content-encoding')
        err.device = res.headers.get('accept-device')
        err.location = res.headers.get('location')
        throw err
      }
      return res
    })
  }
}<|MERGE_RESOLUTION|>--- conflicted
+++ resolved
@@ -56,11 +56,6 @@
   return `http-sig-${hexString}`
 }
 
-<<<<<<< HEAD
-export function requestWith(args) {
-  const { fetch, logger: _logger, HB_URL, signer } = args
-  let signingFormat = args.signingFormat
-=======
 async function hashAndBase64(input) {
   const encoder = new TextEncoder();
   const data = encoder.encode(input);
@@ -108,13 +103,13 @@
   }
 }
 
-export function requestWith ({ fetch, logger: _logger, HB_URL, signer }) {
->>>>>>> 44a1a02c
+export function requestWith(args) {
+  const { fetch, logger: _logger, HB_URL, signer } = args
+  let signingFormat = args.signingFormat
   const logger = _logger.child('request')
 
   return async function(fields) {
     const { path, method, ...restFields } = fields
-<<<<<<< HEAD
   
     signingFormat = fields.signingFormat
     if (!signingFormat) {
@@ -132,20 +127,6 @@
         console.log('SIGNED ANS-104 ITEM: ', signedRequest)
         fetch_req = {
           body: signedRequest.raw,
-=======
-    return of({ path, method, fields: restFields })
-      .chain(fromPromise(({ path, method, fields }) => {
-        return encode(fields).then(({ headers, body }) => ({
-          path,
-          method,
-          headers,
-          body
-        }))
-      }
-      ))
-      .chain(fromPromise(async ({ path, method, headers, body }) =>
-        toHttpSigner(signer)(toSigBaseArgs({
->>>>>>> 44a1a02c
           url: joinUrl({ url: HB_URL, path }),
           path,
           method,
@@ -186,7 +167,7 @@
       }
       
       if (res.status === 404) {
-        //console.log('ERROR RESPONSE: ', res)
+        console.log('ERROR RESPONSE: ', res)
         //process.exit(1)
         throw new Error(`${res.status}: ${await res.text()}`)
       }
@@ -215,144 +196,6 @@
   }
 }
 
-export function deployProcessWith ({ fetch, logger: _logger, HB_URL, signer }) {
-  const logger = _logger.child('deployProcess')
-
-  return (args) => {
-    return of(args)
-      /**
-       * disregard data item signer passed, as it is not needed
-       * when the HTTP msg is what is actually signed
-       */
-      .chain(fromPromise(({ processId, data, tags }) =>
-        encodeDataItem({ processId, data, tags })
-      ))
-      .chain(fromPromise(({ headers, body }) => {
-        return toHttpSigner(signer)(toSigBaseArgs({
-          url: `${HB_URL}/schedule`,
-          method: 'POST',
-          headers
-        })).then((req) => ({ ...req, body }))
-      }))
-      .map(logger.tap('Sending HTTP signed message to HB MU: %o'))
-      .chain((request) => of(request)
-        .chain(fromPromise(({ url, method, headers, body }) =>
-          fetch(url, { method, headers, body, redirect: 'follow' })
-        ))
-        .bichain(
-          (err) => Rejected(err),
-          fromPromise(async (res) => {
-            if (res.ok) return res.headers.get('process')
-            throw new Error(`${res.status}: ${await res.text()}`)
-          })
-        )
-        .bimap(
-          logger.tap('Error encountered when deploying process via HB MU'),
-          logger.tap('Successfully deployed process via HB MU')
-        )
-        .map((process) => ({ processId: process }))
-      )
-      .toPromise()
-  }
-}
-
-export function deployMessageWith ({ fetch, logger: _logger, HB_URL, signer }) {
-  const logger = _logger.child('deployMessage')
-
-  return (args) => {
-    return of(args)
-      /**
-       * disregard data item signer passed, as it is not needed
-       * when the HTTP msg is what is actually signed
-       */
-      .chain(fromPromise(({ processId, data, tags, anchor }) =>
-        encodeDataItem({ processId, data, tags, anchor })
-      ))
-      .chain(fromPromise(({ headers, body }) => {
-        return toHttpSigner(signer)(toSigBaseArgs({
-          url: `${HB_URL}/${args.processId}/schedule`,
-          method: 'POST',
-          headers
-        })).then((req) => ({ ...req, body }))
-      }))
-      .map(logger.tap('Sending HTTP signed message to HB MU: %o'))
-      .chain((request) => of(request)
-        .chain(fromPromise(({ url, method, headers, body }) =>
-          fetch(url, { method, headers, body, redirect: 'follow' })
-        ))
-        .bichain(
-          (err) => Rejected(err),
-          fromPromise(async (res) => {
-            if (res.ok) {
-              return {
-                slot: res.headers.get('slot'),
-                processId: args.processId
-              }
-            }
-            throw new Error(`${res.status}: ${await res.text()}`)
-          })
-        )
-        .map(logger.tap('Received slot from HB MU: %o'))
-        .bichain(
-          (err) => Rejected(err),
-          fromPromise(async ({ slot, processId }) => {
-            const { headers, body } = await encodeDataItem({ processId })
-            return toHttpSigner(signer)(toSigBaseArgs({
-              url: `${HB_URL}/${processId}/push&slot+integer=${slot}`,
-              method: 'POST',
-              headers
-            })).then((req) => ({ ...req, body }))
-              .then(req => fetch(req.url, { method: req.method, headers: req.headers, body: req.body, redirect: 'follow' }))
-              .then(() => slot)
-          })
-        )
-        .bimap(
-          logger.tap('Error encountered when writing message via HB MU'),
-          logger.tap('Successfully wrote message via HB MU')
-        )
-        .map((slot) => ({ messageId: slot }))
-      )
-      .toPromise()
-  }
-}
-
-export function loadResultWith ({ fetch, logger: _logger, HB_URL, signer }) {
-  const logger = _logger.child('loadResult')
-
-  return (args) => {
-    return of(args)
-      .chain(fromPromise(async ({ id, processId }) => {
-        const { headers, body } = await encodeDataItem({ processId })
-        headers.append('slot', id)
-        headers.append('accept', 'application/json')
-        return toHttpSigner(signer)(toSigBaseArgs({
-          url: `${HB_URL}/${processId}~process@1.0/compute&slot=${id}/results/json`,
-          method: 'POST',
-          headers
-        })).then((req) => ({ ...req, body }))
-      }))
-      .map(logger.tap('fetching message result from HB CU: %o'))
-      .chain((request) => of(request)
-        .chain(fromPromise(({ url, method, headers, body }) =>
-          fetch(url, { method, headers, body, redirect: 'follow' })
-        ))
-        .bichain(
-          (err) => Rejected(err),
-          fromPromise(async (res) => {
-            if (res.ok) return res.json()
-            throw new Error(`${res.status}: ${await res.text()}`)
-          })
-        )
-        .bimap(
-          logger.tap('Error encountered when loading result via HB CU'),
-          logger.tap('Successfully loading result via HB CU')
-        )
-      )
-      .toPromise()
-  }
-}
-
-<<<<<<< HEAD
 export function toANS104Request(fields) {
   console.log('TO ANS 104 REQUEST: ', fields)
   const dataItem = {
@@ -393,138 +236,4 @@
   }
   console.log('ANS104 REQUEST: ', dataItem)
   return { headers: { 'Content-Type': 'application/ans104', 'codec-device': 'ans104@1.0' }, item: dataItem }
-=======
-/**
- * @typedef Env3
- * @property {fetch} fetch
- * @property {string} CU_URL
- *
- * @typedef QueryResultsArgs
- * @property {string} process - the id of the process being read
- * @property {string} from - cursor to start the list of results
- * @property {string} to - cursor to stop the list of results
- * @property {string} sort - "ASC" or "DESC" to describe the order of list
- * @property {number} limit - the number of results to return
- *
- * @callback QueryResults
- * @param {QueryResultsArgs} args
- * @returns {Promise<Record<string, any>}
- *
- * @param {Env3} env
- * @returns {QueryResults}
- */
-export function queryResultsWith ({ fetch, HB_URL, logger, signer }) {
-  return ({ process, from, to, sort, limit }) => {
-    // const target = new URL(`${CU_URL}/results/${process}`)
-    // const params = new URLSearchParams(target.search)
-    // if (from) { params.append('from', from) }
-    // if (to) { params.append('to', to) }
-    // if (sort) { params.append('sort', sort) }
-    // if (limit) { params.append('limit', limit) }
-    // target.search = params
-
-    // m2 does not have a results endpoint, but you can
-    // access each message by slots, the goal here
-    // would be to create a range of query requests
-    // based on the above parameters and then resolve
-    // them using a promise.all
-    return of().chain(fromPromise(async () => {
-      // TODO: need to figure out how best to pass this from client
-      // const processId = 'Vj1efidjweGtv7YVDmD1rUEd7cUK7MCr6OQ6Jv04Qd0'
-      const { headers, body } = await encodeDataItem({ processId })
-      // headers.append('slot+integer', id)
-      headers.append('accept', 'application/json')
-      return toHttpSigner(signer)(toSigBaseArgs({
-        url: `${HB_URL}/${processId}/state/now`,
-        method: 'GET',
-        headers
-      })).then((req) => ({ ...req, body }))
-    }))
-      .chain((request) => of(request)
-        .chain(fromPromise(({ url, method, headers, body }) =>
-          fetch(url, { method, headers, body, redirect: 'follow' })
-        ))
-        .bichain(
-          (err) => Rejected(err),
-          fromPromise(async (res) => {
-            if (res.ok) return res.json()
-            throw new Error(`${res.status}: ${await res.text()}`)
-          })
-        )
-        .bimap(
-          logger.tap('Error encountered when loading result via HB CU'),
-          logger.tap('Successfully loading result via HB CU')
-        )
-      )
-      .toPromise()
-  }
->>>>>>> 44a1a02c
-}
-
-export class InsufficientFunds extends Error {
-  name = 'InsufficientFunds'
-}
-
-export class RedirectRequested extends Error {
-  name = 'RedirectRequested'
-}
-
-export function relayerWith ({ fetch, logger, HB_URL, signer }) {
-  /**
-   * A fetch wrapper that will sign
-   *
-   * This will then redirect calls to the
-   * configured HyperBEAM node, specifically to the
-   * relay device
-   */
-  return async (url, options) => {
-    const parsed = new URL(url)
-    options.headers = new Headers(options.headers)
-    const relayUrl = parsed.href
-    /**
-     * TODO: should we only use a header instead?
-     * For now, including both header and query param
-     */
-    const relayParams = new URLSearchParams({ 'relay-path': relayUrl })
-
-    const hb = `${HB_URL}/~relay@1.0/call?${relayParams.toString()}`
-    logger('Relaying "%s" through HyperBEAM Node "%s"', parsed.href, hb)
-
-    /**
-     * Only sign the relay-path header being added
-     *
-     * TODO: should we mimick a fetch error on failure to sign
-     * ie. TypeError? For now, just letting this bubble
-     */
-    const { headers: signedHeaders } = await toHttpSigner(signer)({
-      fields: [
-        ...options.headers.keys(),
-        'relay-path'
-      ].sort(),
-      request: {
-        url,
-        ...options,
-        headers: { ...Object.fromEntries(options.headers), 'relay-path': relayUrl }
-      }
-    })
-
-    return fetch(hb, { ...options, headers: signedHeaders }).then(res => {
-      // const err = new RedirectRequested('Redirect with new format!')
-      // err.device = 'process@1.0'
-      // throw err
-      if (res.status === 400) {
-        const err = new InsufficientFunds('Insufficient Funds for request!')
-        err.price = res.headers.get('price')
-        throw err
-      }
-      if (res.status === 422) {
-        const err = new RedirectRequested('Redirect with new format!')
-        err.contentEncoding = res.headers.get('content-encoding')
-        err.device = res.headers.get('accept-device')
-        err.location = res.headers.get('location')
-        throw err
-      }
-      return res
-    })
-  }
-}+}
